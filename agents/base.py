--- conflicted
+++ resolved
@@ -7,11 +7,10 @@
 # что позволит CI выявить проблему на этапе установки зависимостей.
 from autogen.agentchat import ConversableAgent
 
-from prompt_io import read_prompt
+from tools.prompt_io import read_prompt
 
 # New: helper to get task-specific prompt path
 
-<<<<<<< HEAD
 
 def _task_prompt_path(agent_name: str, task: str) -> Path:
     """Return the path to a task-specific prompt file.
@@ -25,9 +24,6 @@
 
     filename = f"task_{task}.md"
     return PROMPTS_DIR / agent_name / filename
-=======
-from tools.prompt_io import read_prompt
->>>>>>> cf20cfe4
 
 
 # System prompts reside under the repository's ``prompts/agents`` directory.
